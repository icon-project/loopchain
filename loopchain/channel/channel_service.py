--- conflicted
+++ resolved
@@ -48,12 +48,9 @@
         self.__rs_client: RestClient = None
         self.__timer_service = TimerService()
         self.__node_subscriber: NodeSubscriber = None
-<<<<<<< HEAD
         self._rollback: bool = rollback
-=======
         self.__consensus_runner = None
         self.__event_system = None
->>>>>>> 69403f37
 
         loggers.get_preset().channel_name = channel_name
         loggers.get_preset().update_logger()
@@ -117,28 +114,20 @@
 
     def serve(self):
         async def _serve():
-<<<<<<< HEAD
             await StubCollection().create_peer_stub()
 
             results = await StubCollection().peer_stub.async_task().get_node_info_detail()
             self._init_properties(**results)
 
             await self._init()
-=======
->>>>>>> 69403f37
             self.__timer_service.start()
             self.__state_machine.complete_init_components()
             logging.info(f'channel_service: init complete channel: {ChannelProperty().name}, '
                          f'state({self.__state_machine.state})')
 
         loop = self.__inner_service.loop
-<<<<<<< HEAD
         serve_coroutine = _serve() if not self._rollback else self._serve_manual_rollback()
         loop.create_task(serve_coroutine)
-=======
-        loop.run_until_complete(self.init())
-        loop.create_task(_serve())
->>>>>>> 69403f37
         loop.add_signal_handler(signal.SIGINT, self.close, signal.SIGINT)
         loop.add_signal_handler(signal.SIGTERM, self.close, signal.SIGTERM)
 
@@ -154,7 +143,6 @@
             self._cleanup()
             loop.close()
 
-<<<<<<< HEAD
     async def _serve_manual_rollback(self):
         """Initialize minimum channel resources and manual rollback
 
@@ -185,7 +173,7 @@
 
         logging.debug("_manual_rollback() end manual rollback")
         return message
-=======
+
     async def start_lft(self):
         self.__event_system = EventSystem()
 
@@ -235,7 +223,6 @@
         event.deterministic = False
 
         self.__consensus_runner.start(event)
->>>>>>> 69403f37
 
     def close(self, signum=None):
         logging.info(f"close() signum = {repr(signum)}")
@@ -280,29 +267,21 @@
             self.__block_manager = None
             logging.info("_cleanup() BlockManager.")
 
-<<<<<<< HEAD
     @staticmethod
     def _init_properties(**kwargs):
         """Initialize properties
-=======
-    async def init(self):
-        """Initialize Channel Service
->>>>>>> 69403f37
 
         :param kwargs: takes (peer_id, peer_port, peer_target, rest_target)
         within parameters
         :return: None
         """
-        await StubCollection().create_peer_stub()
-        results = await StubCollection().peer_stub.async_task().get_node_info_detail()
-
-        loggers.get_preset().peer_id = results.get('peer_id')
+        loggers.get_preset().peer_id = kwargs.get('peer_id')
         loggers.get_preset().update_logger()
 
-        ChannelProperty().peer_port = results.get('peer_port')
-        ChannelProperty().peer_target = results.get('peer_target')
-        ChannelProperty().rest_target = results.get('rest_target')
-        ChannelProperty().peer_id = results.get('peer_id')
+        ChannelProperty().peer_port = kwargs.get('peer_port')
+        ChannelProperty().peer_target = kwargs.get('peer_target')
+        ChannelProperty().rest_target = kwargs.get('rest_target')
+        ChannelProperty().peer_id = kwargs.get('peer_id')
         ChannelProperty().peer_address = ExternalAddress.fromhex_address(ChannelProperty().peer_id)
         ChannelProperty().node_type = conf.NodeType.CitizenNode
         ChannelProperty().rs_target = None
