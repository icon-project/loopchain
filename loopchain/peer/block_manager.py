--- conflicted
+++ resolved
@@ -1,15 +1,14 @@
 """A management class for blockchain."""
-
 import asyncio
-from collections import defaultdict
-
 import json
 import threading
 import traceback
+from collections import defaultdict
 from concurrent.futures import ThreadPoolExecutor, Future
+from typing import TYPE_CHECKING, Dict, DefaultDict, Optional, Tuple, List, cast
+
 from lft.consensus.events import ReceiveDataEvent
 from pkg_resources import parse_version
-from typing import TYPE_CHECKING, Dict, DefaultDict, Optional, Tuple, List, cast
 
 import loopchain.utils as util
 from loopchain import configure as conf
@@ -19,13 +18,8 @@
                                   BlockHeightMismatch, RoundMismatch)
 from loopchain.blockchain.blocks import Block, BlockVerifier, BlockSerializer
 from loopchain.blockchain.blocks.block import NextRepsChangeReason
-<<<<<<< HEAD
-from loopchain.blockchain.exception import (ConfirmInfoInvalid, ConfirmInfoInvalidAddedBlock,
-                                            NotInReps, NotReadyToConfirmInfo, UnrecordedBlock, UnexpectedLeader)
-=======
 from loopchain.blockchain.exception import (ConfirmInfoInvalid, ConfirmInfoInvalidAddedBlock, NotInReps,
                                             NotReadyToConfirmInfo, UnrecordedBlock, UnexpectedLeader)
->>>>>>> 342432a2
 from loopchain.blockchain.exception import ConfirmInfoInvalidNeedBlockSync, TransactionDuplicatedHashError
 from loopchain.blockchain.exception import InvalidUnconfirmedBlock, DuplicationUnconfirmedBlock, ScoreInvokeError
 from loopchain.blockchain.transactions import Transaction, TransactionSerializer, v2, v3
@@ -54,11 +48,12 @@
     MAINNET = "cf43b3fd45981431a0e64f79d07bfcf703e064b73b802c5f32834eec72142190"
     TESTNET = "885b8021826f7e741be7f53bb95b48221e9ab263f377e997b2e47a7b8f4a2a8b"
 
-<<<<<<< HEAD
-    def __init__(self, channel_service: 'ChannelService', peer_id: str, channel_name: str, store_id: str):
-=======
-    def __init__(self, channel_service, peer_id, channel_name, store_identity, event_system: 'EventSystem'):
->>>>>>> 342432a2
+    def __init__(self,
+                 channel_service: 'ChannelService',
+                 peer_id: str,
+                 channel_name: str,
+                 store_id: str,
+                 event_system: 'EventSystem'):
         self.__channel_service: ChannelService = channel_service
         self.__channel_name = channel_name
         self.__peer_id = peer_id
